--- conflicted
+++ resolved
@@ -46,7 +46,7 @@
 		// This can happen if a client trys to connect with tls
 		// Got will store the handshake data. The cient will try
 		// connect with a plaintext connect after the tls fails.
-		self.Got = make([]string, 0)
+		srv.Got = make([]string, 0)
 
 		if lerr != nil {
 			t.Error("Error on IRC server on Accept. ", err)
@@ -59,17 +59,11 @@
 		conn.Write([]byte(":NickServ!NickServ@services. NOTICE graham_king :This nickname is registered. Please choose a different nickname, or identify via /msg NickServ identify <password>\n"))
 		conn.Write([]byte(":NickServ!NickServ@services. NOTICE graham_king :You are now identified for graham_king.\n"))
 
-<<<<<<< HEAD
-	// This should get sent to plugins
-	conn.Write([]byte(":yml!~yml@li148-151.members.linode.com PRIVMSG #unit :" + srv.Message + "\n"))
-	//conn.Write([]byte("test: " + srv.Message + "\n"))
-=======
 		conn.Write([]byte(":wolfe.freenode.net 001 graham_king :Welcome to the freenode Internet Relay Chat Network graham_king\n"))
->>>>>>> 59801dc6
 
 		// This should get sent to plugins
-		conn.Write([]byte(":yml!~yml@li148-151.members.linode.com PRIVMSG #unit :" + self.Message + "\n"))
-		//conn.Write([]byte("test: " + self.Message + "\n"))
+		conn.Write([]byte(":yml!~yml@li148-151.members.linode.com PRIVMSG #unit :" + srv.Message + "\n"))
+		//conn.Write([]byte("test: " + srv.Message + "\n"))
 
 		var derr error
 		var data []byte
@@ -81,14 +75,10 @@
 				// Client closed connection
 				break
 			}
-			self.Got = append(self.Got, string(data))
+			srv.Lock()
+			srv.Got = append(srv.Got, string(data))
+			srv.Unlock()
 		}
-<<<<<<< HEAD
-		srv.Lock()
-		srv.Got = append(srv.Got, string(data))
-		srv.Unlock()
-=======
->>>>>>> 59801dc6
 	}
 
 }